# coding=utf-8
# Copyright 2024 The HuggingFace Inc. team.
# Copyright (c) 2020, NVIDIA CORPORATION.  All rights reserved.
#
# Licensed under the Apache License, Version 2.0 (the "License");
# you may not use this file except in compliance with the License.
# You may obtain a copy of the License at
#
#     http://www.apache.org/licenses/LICENSE-2.0
#
# Unless required by applicable law or agreed to in writing, software
# distributed under the License is distributed on an "AS IS" BASIS,
# WITHOUT WARRANTIES OR CONDITIONS OF ANY KIND, either express or implied.
# See the License for the specific language governing permissions and
# limitations under the License.
import math
import queue
import statistics
import threading
import time
from collections import deque
from dataclasses import dataclass, field
from typing import Deque, Dict, List, Optional, Tuple, Union

import torch
import torch.nn as nn
from tqdm import tqdm

from ..cache_utils import Cache
from ..configuration_utils import PretrainedConfig
from ..generation.configuration_utils import GenerationConfig
from ..generation.utils import GenerationMixin
from ..utils import (
    logging,
)
from ..utils.metrics import ContinuousBatchProcessorMetrics, attach_tracer, traced


logger = logging.get_logger(__name__)


@dataclass
class RequestState:
    """Tracks the state of a generation request through its lifecycle.

    Attributes:
        status (str): can be one of 'pending', 'prefilling', 'prefilling_split', 'split_pending_remainder', 'decoding', 'finished', 'failed'
    """

    # Required fields
    request_id: str
    prompt_ids: Optional[List[int]] = None  # the one being processed
    full_prompt_ids: Optional[List[int]] = None  # the full prompt
    remaining_prompt_ids: List[int] = field(default_factory=list)  # For split requests
    static_outputs: List[int] = field(default_factory=list)
    allocated_blocks: List[int] = field(default_factory=list)
    position_offset: int = 0  # Current position in the sequence for position_ids
    status: str = "pending"
    max_new_tokens: int = 20
    eos_token_id: int = -1
    created_time: float = field(default_factory=time.time)
    error: Optional[str] = None

    def current_len(self) -> int:
        """Get the current length of the sequence (prompt + generated tokens)."""
        return self.position_offset

    def generated_len(self) -> int:
        """Get the number of tokens generated so far."""
        return len(self.static_outputs)

    @traced
    def update_with_token(self, token_id: int) -> bool:
        """Update the request with a newly generated token and check for completion.

        Args:
            token_id: The token ID to add to the output sequence

        Returns:
            bool: True if the request is now complete, False otherwise
        """
        # Only update if we're in decoding state
        if self.status != "decoding":
            return False

        is_eos = token_id == self.eos_token_id and self.eos_token_id != -1
        is_max_len = self.generated_len() >= self.max_new_tokens

        if is_eos or is_max_len:
            self.status = "finished"
            return True

        return False

    def __repr__(self):
        return f"RequestState(\nrequest_id={self.request_id},\nstatus={self.status}, \nout_tokens={self.generated_len()}, \ncurrent_prompt={len(self.prompt_ids)}, \nprefilled_tokens={self.current_len()}, \nremaining_length={len(self.remaining_prompt_ids)}, \nfull_lenght={len(self.full_prompt_ids)},\nallocated_blocks={self.allocated_blocks}\n)"


@attach_tracer()
class PagedAttentionCache(Cache):
    def __init__(
        self,
        config: PretrainedConfig,
        generation_config: GenerationConfig,
        device: torch.device,
        dtype: torch.dtype = torch.float16,
        layer_device_map: Optional[Dict[int, Union[str, torch.device, int]]] = None,
        initial_prompt_shapes: Optional[List[List[int]]] = None,
    ) -> None:
        """Initialize a paged attention cache for efficient memory usage.

        Args:
            config: Model configuration
            generation_config: Generation configuration containing cache parameters
            device: Device for the cache tensors
            dtype: Data type for the cache tensors
            layer_device_map: Optional mapping of layer indices to devices
            initial_prompt_shapes: Optional sample prompts to help calculate optimal cache size
        """
        # Extract model dimensions
        self.num_key_value_heads = (
            config.num_attention_heads
            if getattr(config, "num_key_value_heads", None) is None
            else config.num_key_value_heads
        )
        self.head_dim = (
            config.head_dim if hasattr(config, "head_dim") else config.hidden_size // config.num_attention_heads
        )
        self.num_hidden_layers = config.num_hidden_layers

        # Calculate optimal block size and number if not provided
        num_blocks = getattr(generation_config, "num_blocks", None)
        block_size = getattr(generation_config, "block_size", None)
        if num_blocks is None or block_size is None:
            logger.info("Calculating optimal block size and number...")
            num_blocks, block_size = compute_optimal_blocks(
                device, config, generation_config, initial_prompt_shapes or [], dtype, median_prefill_length=200
            )
            logger.info(f"Using calculated num_blocks={num_blocks}, block_size={block_size}")

        self.block_size = block_size
        self.num_blocks = num_blocks
        self.cache_shape = (self.num_key_value_heads, num_blocks, self.block_size, self.head_dim)

        self.dtype = dtype
        self.device = device

        self.key_cache: List[torch.Tensor] = []
        self.value_cache: List[torch.Tensor] = []
        for idx in range(config.num_hidden_layers):
            layer_device = layer_device_map[idx] if layer_device_map is not None else device
            new_layer_key_cache = torch.zeros(self.cache_shape, dtype=self.dtype, device=layer_device)
            new_layer_value_cache = torch.zeros(self.cache_shape, dtype=self.dtype, device=layer_device)
            # Note: `mark_static_address` is used to tag the cache as a fixed data pointer,
            # preventing compiled graph breaks when updating the cache.
            torch._dynamo.mark_static_address(new_layer_key_cache)
            torch._dynamo.mark_static_address(new_layer_value_cache)
            self.key_cache.append(new_layer_key_cache)
            self.value_cache.append(new_layer_value_cache)

        # Block management data structures
        self._free_blocks = deque(range(num_blocks))
        self._block_tables: Dict[str, List[int]] = {}

    @traced
    def allocate_blocks(self, n_blocks: int, request_id: str) -> List[int]:
        """Allocates n_blocks for a given request_id."""
        if len(self._free_blocks) < n_blocks:
            logger.warning(
                f"Not enough free blocks for {request_id}. Requested: {n_blocks}, Available: {len(self._free_blocks)}"
            )
            return []

        allocated = []
        for _ in range(n_blocks):
            allocated.append(self._free_blocks.popleft())

        if request_id not in self._block_tables:
            self._block_tables[request_id] = []
        self._block_tables[request_id].extend(allocated)

        return allocated

    @traced
    def free_blocks(self, request_id: str) -> None:
        """Frees all blocks associated with a request_id."""
        if request_id in self._block_tables:
            blocks_to_free = self._block_tables.pop(request_id)
            self._free_blocks.extend(blocks_to_free)
        else:
            logger.warning(f"Attempted to free blocks for non-existent request_id: {request_id}")

    def get_num_free_blocks(self) -> int:
        """Returns the number of free blocks available."""
        return len(self._free_blocks)

    def get_block_table(self, request_id: str) -> List[int]:
        """Returns the block table for a request."""
        return self._block_tables.get(request_id, [])

    @traced
    def _get_physical_indices(self, request_id: str, logical_indices: List[int]) -> torch.Tensor:
        """
        Maps logical sequence indices to physical cache indices using the block table, using PyTorch.

        Args:
            request_id: The request ID.
            logical_indices: A list of logical indices.

        Returns:
            A list of physical indices.

        Raises:
            ValueError: If no block table is found for the request ID.
            IndexError: If a logical index maps to a block index that is out of bounds.
        """
        block_table = self._block_tables.get(request_id)
        if not block_table:
            raise ValueError(f"No block table found for request {request_id}")

        # Convert to PyTorch tensor for vectorized operations
        logical_indices_tensor = torch.tensor(logical_indices, dtype=torch.long, device=self.device)
        block_size = self.block_size

        # Vectorized calculations
        block_indices = logical_indices_tensor // block_size
        block_offsets = logical_indices_tensor % block_size

        if torch.any(block_indices > len(block_table)):
            raise IndexError(f"Logical indices map to block indices out of bounds for request {request_id}")

        block_table_tensor = torch.tensor(block_table, dtype=torch.long, device=self.device)
        physical_block_nums = block_table_tensor[block_indices]
        physical_indices = physical_block_nums * block_size + block_offsets
        return physical_indices

    @traced
    def update(
        self,
        key_states: torch.Tensor,
        value_states: torch.Tensor,
        layer_idx: int,
        read_index,
        write_index,
        **kwargs,
    ) -> Tuple[torch.Tensor, torch.Tensor]:
        # Reshape cache for easier indexing
        total_slots = self.num_blocks * self.block_size
        k_cache_flat = self.key_cache[layer_idx].view(self.num_key_value_heads, total_slots, self.head_dim)
        v_cache_flat = self.value_cache[layer_idx].view(self.num_key_value_heads, total_slots, self.head_dim)
        k_cache_flat[:, write_index, :] = key_states[0]
        v_cache_flat[:, write_index, :] = value_states[0]
        return k_cache_flat[None, :, read_index, :], v_cache_flat[None, :, read_index, :]


@traced(standalone=True)
def compute_optimal_blocks(
    device: torch.device,
    config: PretrainedConfig,
    generation_config: GenerationConfig,
    inputs: List[List[int]],
    dtype: torch.dtype = torch.bfloat16,
    safety_margin: float = 0.9,
    median_prefill_length: Optional[int] = None,
):
    """Calculate optimal number and size of blocks for the KV cache.

    Args:
        device: The device where the model runs
        config: The model configuration
        generation_config: The generation configuration
        inputs: Sample input sequences to estimate memory requirements
        dtype: Data type for cache tensors
        safety_margin: Fraction of available memory to use
        median_prefill_length: Override for median prefill length calculation

    Returns:
        Tuple of (num_blocks, block_size)
    """
    # Extract model dimensions
    head_dim = getattr(config, "head_dim", config.hidden_size // config.num_attention_heads)
    num_kv_heads = getattr(config, "num_key_value_heads", config.num_attention_heads)
    num_hidden_layers = getattr(config, "num_hidden_layers", 40)

    # Get available device memory
    if device.type == "cuda":
        device_properties = torch.cuda.get_device_properties(device)
        total_memory = device_properties.total_memory
        allocated_memory = torch.cuda.memory_allocated(device)
        reserved_memory = torch.cuda.memory_reserved(device)
        available_memory = total_memory - max(allocated_memory, reserved_memory)
    elif device.type == "mps":
        logger.warning("MPS memory estimation is approximate. Using conservative defaults.")
        return 2048, 256
    else:
        logger.warning(f"Unsupported device type {device.type} for optimal block calculation. Using defaults.")
        return 32, 128

    # Apply safety margin
    available_memory = int(available_memory * safety_margin)
    if available_memory <= 0:
        logger.warning("Not enough available memory. Using minimum configuration.")
        return 8, 128  # Minimum viable configuration

    # Calculate memory per token
    dtype_size = torch.tensor([], dtype=dtype).element_size()
    memory_per_token = 2 * num_kv_heads * head_dim * dtype_size * num_hidden_layers  # For K and V caches

    # Estimate sequence length requirements
    tokens_to_generate = getattr(generation_config, "max_new_tokens", 20)

    if median_prefill_length is None and inputs:
        non_empty_inputs = [len(seq) for seq in inputs if seq]
        median_prefill_length = int(statistics.median(non_empty_inputs)) if non_empty_inputs else 64
    elif median_prefill_length is None:
        median_prefill_length = 64  # Reasonable default if no inputs provided

    # Total sequence length including generated tokens
    seq_length = median_prefill_length + tokens_to_generate

    # Calculate block parameters
    MIN_BLOCK_SIZE = 16

    # Estimate number of concurrent sequences
    per_sequence_memory = seq_length * memory_per_token
    max_concurrent_sequences = max(1, int(available_memory // per_sequence_memory))

    # Total tokens that can fit in memory
    total_tokens = available_memory // memory_per_token

    # Calculate block size (rounded to power of 2)
    initial_block_size = max(MIN_BLOCK_SIZE, total_tokens // (max_concurrent_sequences * 2))
    block_size = 1 << (initial_block_size - 1).bit_length()  # Round to power of 2

    # Calculate number of blocks
    num_blocks = max(1, total_tokens // block_size)

    logger.info(
        f"Optimal cache: {num_blocks} blocks of size {block_size} "
        f"(can handle ~{num_blocks * block_size // seq_length} sequences of length {seq_length})"
    )

    return int(num_blocks), int(block_size)


@dataclass
class PagedAttentionArgs:
    input_ids: torch.Tensor
    attention_mask: torch.Tensor
    position_ids: torch.Tensor
    cumulative_seqlens_q: torch.Tensor
    cumulative_seqlens_k: torch.Tensor
    max_seqlen_q: int
    max_seqlen_k: int
    write_index: torch.Tensor
    read_index: torch.Tensor
    logits_indices: torch.Tensor
    block_tables: Dict[str, List[int]]
    cache: PagedAttentionCache
    use_cache: bool = False


@traced
def create_document_mask(cumulative_seqlens_q, cumulative_seqlens_k):
    # Number of documents
    valid_docs_q = cumulative_seqlens_q[1:] > cumulative_seqlens_q[:-1]
    valid_docs_k = cumulative_seqlens_k[1:] > cumulative_seqlens_k[:-1]
    num_valid_docs = min(valid_docs_q.sum(), valid_docs_k.sum())

    # Trim to valid docs
    cumulative_seqlens_q = cumulative_seqlens_q[: num_valid_docs + 1]
    cumulative_seqlens_k = cumulative_seqlens_k[: num_valid_docs + 1]

    total_q = cumulative_seqlens_q[-1]
    total_k = cumulative_seqlens_k[-1]

    q_indices = torch.arange(total_q, device=cumulative_seqlens_q.device)
    k_indices = torch.arange(total_k, device=cumulative_seqlens_k.device)

    q_doc_ids = torch.bucketize(q_indices, cumulative_seqlens_q[1:], right=True)
    k_doc_ids = torch.bucketize(k_indices, cumulative_seqlens_k[1:], right=False)
    doc_mask = q_doc_ids[:, None] == k_doc_ids[None, :]
    # apply causal mask where no decoding (same nb of q than k)

    is_causal = ~(cumulative_seqlens_q[1:] - cumulative_seqlens_q[:-1] == 1) * cumulative_seqlens_q[1:]
    apply_causal = torch.bucketize(q_indices, is_causal, right=True)[:, None] == k_doc_ids
    # TODO don't apply on prefill splitting
    causal_mask = torch.triu(torch.ones(total_q, total_k, device=q_doc_ids.device), diagonal=1).bool()
    doc_mask.masked_fill_((apply_causal & causal_mask), False)
    return doc_mask


# Continuous Batch Processor (Internal Logic)
@attach_tracer()
class ContinuousBatchProcessor:
    def __init__(
        self,
        cache: PagedAttentionCache,
        generation_config: GenerationConfig,
        input_queue: queue.Queue,
        output_queue: queue.Queue,
        stop_event: threading.Event,
        model_device: torch.device,
        model_dtype: torch.dtype,
        streaming: bool = False,
    ):
        """Initialize the continuous batch processor.

        Args:
            cache: The paged attention cache to use
            generation_config: The generation configuration
            input_queue: Queue for incoming requests
            output_queue: Queue for outgoing results
            stop_event: Event to signal processing should stop
            model_device: Device for model inputs/outputs
            model_dtype: Data type for model inputs/outputs
            streaming: Whether to stream tokens as they're generated
        """
        self.cache = cache
        self.generation_config = generation_config
        self.input_queue = input_queue
        self.output_queue = output_queue
        self.stop_event = stop_event
        self.model_device = model_device
        self.model_dtype = model_dtype
        self.streaming = streaming

        self.active_requests: Dict[str, RequestState] = {}
        self.waiting_requests: Deque[RequestState] = deque()
        self.requests_to_process_next: List[str] = []

        # Get batch size parameters from generation config
        self._configure_batch_parameters()

        # Set up metrics collector
        self.metrics = ContinuousBatchProcessorMetrics(self.max_batch_tokens)

        self.setup_static_tensors()

    @traced(standalone=True)
    def setup_static_tensors(self):
        T = self.max_batch_tokens
        max_token_budget = self.cache.num_blocks * self.cache.block_size
        tensor_metadata = {"dtype": torch.long, "device": self.model_device}
        self.tensor_metadata = tensor_metadata
        self.input_ids = torch.zeros((1, T), **tensor_metadata)
        self.output_ids = torch.ones((1, T), **tensor_metadata) * -1
        self.attention_mask = torch.zeros(
            (1, 1, T, max_token_budget), dtype=self.model_dtype, device=self.model_device
        )
        self.position_ids = torch.zeros((1, T), **tensor_metadata)
        self.cumulative_seqlens_q = torch.zeros((T + 1,), **tensor_metadata)
        self.cumulative_seqlens_k = torch.zeros((T + 1,), **tensor_metadata)
        self.write_index = torch.zeros((T,), **tensor_metadata)
        self.read_index = torch.zeros((max_token_budget,), **tensor_metadata)
        self.logits_indices = torch.ones((T,), **tensor_metadata) * -1
        self.max_seqlen_q = 0
        self.max_seqlen_k = 0

    @traced
    def reset_static_tensors(self):
        """Reset static tensors for the next batch."""
        self.input_ids.zero_()
        self.output_ids.zero_()
        self.attention_mask.fill_(torch.finfo(self.model_dtype).min)
        self.position_ids.zero_()
        self.cumulative_seqlens_q.zero_()
        self.cumulative_seqlens_k.zero_()
        self.write_index.fill_(-1)
        self.read_index.fill_(-1)
        self.logits_indices.fill_(-1)
        self.max_seqlen_q = 0
        self.max_seqlen_k = 0

    def get_model_kwargs(self) -> PagedAttentionArgs:
        """Get model keyword arguments for the current batch."""
        return dict(
            input_ids=self.input_ids,
            position_ids=self.position_ids,
            attention_mask=self.attention_mask,
            cumulative_seqlens_q=self.cumulative_seqlens_q,
            cumulative_seqlens_k=self.cumulative_seqlens_k,
            max_seqlen_q=self.max_seqlen_q,
            max_seqlen_k=self.max_seqlen_k,
            write_index=self.write_index,
            read_index=self.read_index,
            logits_indices=self.logits_indices,
            block_tables=self.cache._block_tables,
            cache=self.cache,
            use_cache=False,
        )

    def __repr__(self):
        return (
            f"ContinuousBatchProcessor(input_queue={self.input_queue}, output_queue={self.output_queue}, active_requests={self.active_requests}, waiting_requests={self.waiting_requests})"
            + self.get_model_kwargs().__repr__()
        )

    @traced(standalone=True)
    def _configure_batch_parameters(self):
        """Set up batch processing parameters based on generation config."""
        # Calculate total cache capacity
        total_cache_tokens = self.cache.num_blocks * self.cache.block_size

        # Get or calculate max tokens per batch
        user_batch_tokens = getattr(self.generation_config, "max_batch_tokens", None)
        if user_batch_tokens is not None:
            self.max_batch_tokens = user_batch_tokens
        else:
            # Default to 1/8 of total cache capacity, adjusted for context
            self.max_context_len = getattr(self.generation_config, "max_position_embeddings", 2048)
            recommended_batch_size = min(total_cache_tokens // 8, self.max_context_len)
            self.max_batch_tokens = max(64, recommended_batch_size)

        # Context length and EOS token
        self.max_context_len = getattr(self.generation_config, "max_position_embeddings", 2048)

    @traced
    def _get_new_requests(self):
        """Pull new requests from the input queue and add to waiting list."""
        while not self.input_queue.empty():
            try:
                state = self.input_queue.get_nowait()
                if state is None:  # Sentinel value
                    continue

                self.waiting_requests.append(state)

            except queue.Empty:
                break
            except Exception as e:
                logger.error(f"Error processing new request: {e}", exc_info=True)
                state: RequestState = locals().get("state")
                if state is not None:
                    self._handle_request_error(e, state)

    @traced
    def _handle_request_error(self, error, state: RequestState):
        """Handle general request processing error."""
        state.status = "failed"
        state.error = str(error)

        # Include any generated tokens if this is an active request
        if isinstance(state.request_id, str) and state.request_id in self.active_requests:
            state.static_outputs = self.active_requests[state.request_id].static_outputs
        else:
            state.static_outputs = []

        self.output_queue.put(state)

    @traced
    def _schedule_batch(self) -> List[str]:
        """Select requests for the next processing batch."""
        selected_requests = []
        num_free_blocks = self.cache.get_num_free_blocks()
        batch_token_count = 0

        # First prioritize running decoding requests (need just 1 token each)
        decoding_requests = [req_id for req_id, state in self.active_requests.items() if state.status == "decoding"]

        if decoding_requests:
            # Start with the max batch tokens
            available_slots = self.max_batch_tokens
            selected_requests.extend(decoding_requests[:available_slots])
            if len(selected_requests) == available_slots:
                return selected_requests
            batch_token_count += len(decoding_requests)  # 1 token per request

        # priortise requests for which we already started prefilling
        candidates: List[RequestState] = [
            state for state in self.active_requests.values() if state.status == "split_pending_remainder"
        ]
        candidates.extend(list(self.waiting_requests))

        request_ids_to_remove_from_waiting = set()

        for i, state in enumerate(candidates):
            if state.request_id in selected_requests:
                continue

            # Get tokens to process
            token_budget = (
                len(state.remaining_prompt_ids) if state.status == "split_pending_remainder" else len(state.prompt_ids)
            )
            if token_budget == 0:
                if i < len(self.waiting_requests):
                    request_ids_to_remove_from_waiting.add(state.request_id)
                continue

            # Check if we need to split the request
            if batch_token_count + token_budget > self.max_batch_tokens:
                remaining_space = self.max_batch_tokens - batch_token_count
                # Only split if we have enough space for a meaningful chunk
                if remaining_space >= 1:
                    token_budget = remaining_space
                else:
                    continue  # Not enough space to split

            # Check if we have enough blocks
            needed_blocks = math.ceil(token_budget / self.cache.block_size)
            if needed_blocks > num_free_blocks:
                logger.debug(
                    f"Request {state.request_id} needs {needed_blocks} blocks but only {num_free_blocks} available. Skipping."
                )
                continue

            # We can process this request
            num_free_blocks -= needed_blocks
            batch_token_count += token_budget
            selected_requests.append(state.request_id)

            # Set up the request based on whether we're splitting
            self._prepare_request_for_processing(state, token_budget, request_ids_to_remove_from_waiting)

        # Remove processed requests from waiting queue
        self.waiting_requests = deque(
            [req for req in self.waiting_requests if req.request_id not in request_ids_to_remove_from_waiting]
        )

        logger.debug(f"Scheduled batch with {len(selected_requests)} requests and {batch_token_count} tokens")
        return selected_requests

    @traced(span_name="prepare_request")
    def _prepare_request_for_processing(self, state: RequestState, token_budget, request_ids_to_remove_from_waiting):
        """Prepare a request for processing in the current batch."""
        request_tokens = state.remaining_prompt_ids if state.status == "split_pending_remainder" else state.prompt_ids
        if len(request_tokens) < token_budget:
            # Can process the entire prompt/remainder
            if state.status == "pending":
                self.active_requests[state.request_id] = state
                state.status = "prefilling"
                request_ids_to_remove_from_waiting.add(state.request_id)
            elif state.status == "split_pending_remainder":
                state.status = "prefilling"
                state.prompt_ids = state.remaining_prompt_ids
                state.remaining_prompt_ids = []
        else:
            # Need to split the request
            if state.status == "pending":
                self.active_requests[state.request_id] = state
                state.status = "prefilling_split"
                request_ids_to_remove_from_waiting.add(state.request_id)
            elif state.status == "split_pending_remainder":
                state.status = "prefilling_split"
            state.remaining_prompt_ids = request_tokens[token_budget:]
            state.prompt_ids = request_tokens[:token_budget]

    @traced
    def prepare_next_batch(self):
        """Prepare tensors and metadata for the next model forward pass."""
        # Get new requests from the queue
        self._get_new_requests()

        if not self.active_requests and not self.waiting_requests:
            return None

        # Schedule requests for this batch
        self.requests_to_process_next = self._schedule_batch()
        if not self.requests_to_process_next:
            return None

        # Get the request objects for this batch
        self.requests_in_batch = [self.active_requests[req_id] for req_id in self.requests_to_process_next]
        self.reset_static_tensors()

        # pointers into our static flat tensors
        token_position = 0
        read_position = 0
        write_position = 0
        cumq_ptr = 1  # because at 0 we always have 0?
        cumk_ptr = 1

        position_ids = []
        input_ids = []
        read_index = []
        write_index = []
        cumulative_seqlens_q = [0]
        cumulative_seqlens_k = [0]
        logits_to_track = 0
        logits_indices = []
        self.metrics.record_batch_metrics(self.requests_in_batch)

        for state in self.requests_in_batch:
            next_input_ids = state.prompt_ids
            input_ids.extend(next_input_ids)
            start_pos = state.current_len()
            positions_to_add = list(range(start_pos, start_pos + len(next_input_ids)))
            state.position_offset += len(next_input_ids)

            if not self._allocate_blocks_if_needed(state, state.current_len()):
                continue

            write_indices = self.cache._get_physical_indices(state.request_id, positions_to_add)
            read_indices = self.cache._get_physical_indices(state.request_id, list(range(state.current_len())))
            seq_len_q = len(next_input_ids)
            seq_len_k = state.current_len()  # Key length includes previously split context #TODO not sure about +1

            position_ids.extend(positions_to_add)
            read_index.extend(read_indices)
            write_index.extend(write_indices)
            cumulative_seqlens_q.append(cumulative_seqlens_q[-1] + seq_len_q)
            cumulative_seqlens_k.append(cumulative_seqlens_k[-1] + seq_len_k)
            if len(state.remaining_prompt_ids) == 0:
                logits_indices.append(cumulative_seqlens_q[-1] - 1)
                logits_to_track += 1

            self.max_seqlen_q = max(self.max_seqlen_q, seq_len_q)
            self.max_seqlen_k = max(self.max_seqlen_k, seq_len_k)

            token_position += len(positions_to_add)
            read_position += len(read_indices)
            write_position += len(write_indices)
            cumq_ptr += 1
            cumk_ptr += 1
        self._build_tensors(
            input_ids,
            token_position,
            position_ids,
            read_index,
            read_position,
            write_index,
            write_position,
            cumq_ptr,
            cumk_ptr,
            cumulative_seqlens_q,
            cumulative_seqlens_k,
            logits_indices,
            logits_to_track,
        )

    @traced
    def _build_tensors(
        self,
        input_ids,
        token_position,
        position_ids,
        read_index,
        read_position,
        write_index,
        write_position,
        cumq_ptr,
        cumk_ptr,
        cumulative_seqlens_q,
        cumulative_seqlens_k,
        logits_indices,
        logits_to_track,
    ):
        # now if sdpa or eager, create the attention mask!
        self.input_ids[:, : len(input_ids)] = torch.tensor(input_ids, **self.tensor_metadata)
        self.position_ids[:, :token_position] = torch.tensor(position_ids, **self.tensor_metadata)
        self.write_index[:write_position] = torch.tensor(write_index, **self.tensor_metadata)
        self.read_index[:read_position] = torch.tensor(read_index, **self.tensor_metadata)
        self.cumulative_seqlens_q[:cumq_ptr] = torch.tensor(cumulative_seqlens_q, **self.tensor_metadata)
        self.cumulative_seqlens_k[:cumk_ptr] = torch.tensor(cumulative_seqlens_k, **self.tensor_metadata)
        self.logits_indices[:logits_to_track] = torch.tensor(logits_indices, **self.tensor_metadata)
<<<<<<< HEAD
        # for i in range(len(cumulative_seqlens_q) - 1):
        #     if (
        #         cumulative_seqlens_q[i + 1] - cumulative_seqlens_q[i]
        #         < cumulative_seqlens_k[i + 1] - cumulative_seqlens_k[i]
        #         and cumulative_seqlens_q[i + 1] - cumulative_seqlens_q[i] >= 1
        #     ):
        #         diagonal = cumulative_seqlens_k[i + 1] - (cumulative_seqlens_q[i + 1] - cumulative_seqlens_q[i]) + 1
        #         diagonal = diagonal - cumulative_seqlens_k[i]
        #     else:
        #         diagonal = 1
        #     query_range = slice(cumulative_seqlens_q[i], cumulative_seqlens_q[i + 1])
        #     key_range = slice(cumulative_seqlens_k[i], cumulative_seqlens_k[i + 1])
        #     self.attention_mask[..., query_range, key_range]= torch.triu(
        #             torch.full(
        #                 self.attention_mask[..., query_range, key_range].shape,
        #                 fill_value=torch.finfo(self.model_dtype).min,
        #                 dtype=self.model_dtype,
        #                 device=self.model_device,
        #             ),
        #             diagonal=diagonal,
        #         )
=======
        for i in range(len(cumulative_seqlens_q) - 1):
            if (
                cumulative_seqlens_q[i + 1] - cumulative_seqlens_q[i]
                < cumulative_seqlens_k[i + 1] - cumulative_seqlens_k[i]
                and cumulative_seqlens_q[i + 1] - cumulative_seqlens_q[i] >= 1
            ):
                diagonal = cumulative_seqlens_k[i + 1] - (cumulative_seqlens_q[i + 1] - cumulative_seqlens_q[i]) + 1
                diagonal = diagonal - cumulative_seqlens_k[i]
            else:
                diagonal = 1
            query_range = slice(cumulative_seqlens_q[i], cumulative_seqlens_q[i + 1])
            key_range = slice(cumulative_seqlens_k[i], cumulative_seqlens_k[i + 1])
            self.attention_mask[..., query_range, key_range] = torch.triu(
                torch.full(
                    self.attention_mask[..., query_range, key_range].shape,
                    fill_value=torch.finfo(self.model_dtype).min,
                    dtype=self.model_dtype,
                    device=self.model_device,
                ),
                diagonal=diagonal,
            )
>>>>>>> 624e00ee

    @traced
    def _allocate_blocks_if_needed(self, state: RequestState, needed_slots: int):
        """Helper function to allocate blocks for a request."""
        current_blocks = len(state.allocated_blocks)
        needed_blocks = (needed_slots // self.cache.block_size) + 1
        if needed_blocks > current_blocks:
            blocks_needed = needed_blocks - current_blocks
            allocated = self.cache.allocate_blocks(blocks_needed, state.request_id)
            if not allocated:
                return False
            state.allocated_blocks.extend(allocated)
        return True

    @traced
    def update_batch(self):
        """Update request states based on generated tokens."""
<<<<<<< HEAD
        out_tokens = self.output_ids.tolist()[0]  # should be the only synch we do
=======
        out_tokens = self._sync()
>>>>>>> 624e00ee
        finished_request_ids = []
        for i, state in enumerate(self.requests_in_batch):
            req_id = state.request_id
            if len(state.remaining_prompt_ids) == 0:
                self.metrics.record_ttft_metric(state.created_time, state.request_id)
                state.status = "decoding"
                token = out_tokens[self.logits_indices[i]]
                state.static_outputs.extend([token])
                state.prompt_ids = [token]
                if state.update_with_token(token):
                    finished_request_ids.append(req_id)
                self._maybe_send_output(state, token)
            elif state.status == "prefilling_split":
                state.status = "split_pending_remainder"
        for req_id in finished_request_ids:
            if req_id in self.active_requests:
                self.cache.free_blocks(req_id)
                del self.active_requests[req_id]

    @traced
    def _sync(self):
        return self.output_ids.tolist()[0]  # should be the only synch we do

    @traced
    def _maybe_send_output(self, state: RequestState, token: int):
        """Send output to the queue based on streaming mode and request state."""
        if self.streaming or True:
            state.next_token = token
            self.output_queue.put(state)
        elif state.status == "finished":
            self.output_queue.put(state)

    @traced
    def has_pending_requests(self) -> bool:
        """Check if there are any active or waiting requests."""
        return bool(self.active_requests or self.waiting_requests)

    @traced
    def handle_batch_error(self, error):
        """Handle errors during batch processing."""
        failed_ids = self.requests_to_process_next
        for req_id in failed_ids:
            if req_id in self.active_requests:
                self._handle_request_error(error, req_id)
                self.cache.free_blocks(req_id)
                del self.active_requests[req_id]

    @traced
    def fail_all_requests(self, error):
        """Fail all active requests with the given error.

        Args:
            error: The error to report in the failure message
        """
        for req_id, state in list(self.active_requests.items()):
            self._handle_request_error(error, state)
            self.cache.free_blocks(req_id)
            del self.active_requests[req_id]

        # Also fail any requests in the waiting queue
        while self.waiting_requests:
            state = self.waiting_requests.popleft()
            self._handle_request_error(error, state)


# Manager Class (User Interface)
@attach_tracer()
class ContinuousBatchingManager:
    """Manager for handling continuous batching of generation requests.

    This class provides the user interface for submitting generation requests,
    retrieving results, and managing the background generation thread.
    """

    def __init__(
        self, model: GenerationMixin, generation_config: GenerationConfig, max_queue_size=0, streaming: bool = True
    ):
        """Initialize the continuous batching manager.

        Args:
            model: The language model for generation
            generation_config: Configuration for generation parameters
            max_queue_size: Maximum size of the request queue (0 = unlimited)
            streaming: Whether to stream tokens as they are generated
        """
        self.model = model
        self.generation_config = generation_config
        self.input_queue = queue.Queue(maxsize=max_queue_size)
        self.output_queue = queue.Queue()
        self.stop_event = threading.Event()
        self.streaming = streaming
        self.log_prob_generation = getattr(generation_config, "log_prob_generation", False)
        self._generation_thread = None
        self._request_counter = 0
        self._request_lock = threading.Lock()
        self.model.generation_config.top_p = None
        self.logit_processor = self.model._get_logits_processor(self.model.generation_config)
        self.do_sample = getattr(generation_config, "do_sample", True)

    @traced
    def start(self):
        """Start the background generation thread."""
        if self._generation_thread is not None and self._generation_thread.is_alive():
            logger.warning("Manager thread is already running.")
            return

        self._result_queue = queue.Queue()
        self._generation_thread = threading.Thread(target=self._run_generation_loop)
        self._generation_thread.start()
        logger.info("Continuous batching manager started.")

    def is_running(self):
        """Check if the background generation thread is running."""
        return self._generation_thread is not None and self._generation_thread.is_alive()

    def stop(self, block: bool = False, timeout: Optional[float] = None):
        """Signal the background thread to stop.

        Args:
            block: Whether to wait for the thread to stop
            timeout: Maximum time to wait for the thread to stop
        """
        if self._generation_thread is None:
            logger.warning("Manager not started.")
            return

        if not self.stop_event.is_set():
            self.stop_event.set()
            logger.info("Stopping continuous batching manager...")

        if block:
            self.join(timeout)

    def join(self, timeout: Optional[float] = None):
        """Wait for the background thread to finish.

        Args:
            timeout: Maximum time to wait for the thread to stop
        """
        if self._generation_thread is not None:
            self._generation_thread.join(timeout=timeout)
            if self._generation_thread.is_alive():
                logger.warning("Generation thread did not exit after join timeout.")
            else:
                logger.info("Continuous Batching Manager stopped.")
                self._generation_thread = None

    @traced
    def add_request(
        self, input_ids: List[int], request_id: Optional[str] = None, max_new_tokens: Optional[int] = None
    ) -> str:
        """Add a new generation request to the queue.

        Args:
            input_ids: Input token IDs to use as prompt
            request_id: Optional custom request ID (auto-generated if None)
            **kwargs: Additional generation parameters

        Returns:
            str: The request ID
        """
        if request_id is None:
            with self._request_lock:
                request_id = f"req_{self._request_counter}"
                self._request_counter += 1

        max_new_tokens = self.generation_config.max_new_tokens if max_new_tokens is None else max_new_tokens

        state = RequestState(
            request_id=request_id,
            prompt_ids=list(input_ids),
            full_prompt_ids=list(input_ids),
            max_new_tokens=max_new_tokens,
            eos_token_id=self.generation_config.eos_token_id,
        )

        # Use block=True with timeout to handle backpressure if queue is full
        self.input_queue.put(state, block=True, timeout=10)  # XXX: pass timeout as fn arg?
        logger.debug(f"Added request {request_id} to queue.")
        return request_id

    @traced
    def add_requests(self, inputs: List[List[int]], **kwargs):
        for i, input_ids in enumerate(inputs):
            # Assign a predictable request ID for ordering results later
            req_id = f"batch_req_{i}"
            self.add_request(input_ids, request_id=req_id, **kwargs)

    @traced
    def get_result(self, timeout=None) -> Optional[RequestState]:
        """Retrieve one result from the output queue.

        Args:
            timeout: Maximum time to wait for a result

        Returns:
            Optional[Dict]: The result data or None if timeout
        """
        if self._generation_thread is None and self.output_queue.empty():
            return None
        try:
            result = self.output_queue.get(block=True, timeout=timeout)
            logger.debug(f"Retrieved result for request {result.request_id}")
            return result
        except queue.Empty:
            return None

    def __iter__(self):
        """Iterate over results as they become available."""
        while (
            self._generation_thread is not None and self._generation_thread.is_alive() or not self.output_queue.empty()
        ):
            result = self.get_result(timeout=0.1)
            if result is not None:
                yield result

    @traced
    def warmup(self, batch_processor):
        stream = torch.cuda.Stream()
        stream.wait_stream(torch.cuda.current_stream())
        with torch.cuda.stream(stream):
            # Warmup the model with a dummy forward pass
            self._generation_step(batch_processor)
        torch.cuda.current_stream().wait_stream(stream)

        self.graph = torch.cuda.CUDAGraph()
        with torch.cuda.graph(self.graph):
            self._generation_step(batch_processor)

    @traced
    # @torch.compile
    def _generation_step(self, batch_processor: ContinuousBatchProcessor):
        """Perform a single generation step. This is cuda graphed"""
        batch_data = batch_processor.get_model_kwargs()
        with torch.no_grad():
            logits = self._model_forward(batch_data)
            if self.log_prob_generation:
                batch_processor.output_probs.copy_(logits)  # TODO
            probs = self._process_logit(batch_data, logits)
            self._sample(batch_processor, probs)

    @traced(span_name="model_forward")
    def _model_forward(self, batch_data):
        return self.model(**batch_data).logits

    @traced(span_name="logit_processing")
    def _process_logit(self, batch_data, logits):
        return self.logit_processor(batch_data["input_ids"], logits)

    @traced(span_name="sampling")
    def _sample(self, batch_processor: ContinuousBatchProcessor, probs):
        if self.do_sample:  # sample
            probs = nn.functional.softmax(probs, dim=-1)
            next_tokens = torch.multinomial(probs[0], num_samples=1).squeeze(1)
        else:
            next_tokens = torch.argmax(probs, dim=-1)
        batch_processor.output_ids.copy_(next_tokens)

    def _run_generation_loop(self):
        """Main processing loop running in the background thread."""
        batch_processor = None
        try:
            paged_attention_cache = PagedAttentionCache(
                self.model.config,
                self.generation_config,
                self.model.device,
                self.model.dtype,
            )

            batch_processor = ContinuousBatchProcessor(
                paged_attention_cache,
                self.generation_config,
                self.input_queue,
                self.output_queue,
                self.stop_event,
                self.model.device,
                self.model.dtype,
                self.streaming,
            )

            first = True
            while not self.stop_event.is_set() or batch_processor.has_pending_requests():
<<<<<<< HEAD
                batch_processor.prepare_next_batch()
                if torch.cuda.is_available():
                    if first:
                        self.warmup(batch_processor)
                        first = False
                    try:
                        # with self.tracer.start_as_current_span("graph_replay"):
                        self.graph.replay()
                        torch.cuda.synchronize()
                    except Exception as e:
                        logger.error(f"Model forward pass failed: {e}", exc_info=True)
                        batch_processor.handle_batch_error(e)
                        continue
                else:
                    self._generation_step(batch_processor)

                batch_processor.update_batch()
=======
                self._inner_generation_loop(batch_processor)
>>>>>>> 624e00ee

        except Exception as e:
            logger.error(f"Error in generation loop: {e}", exc_info=True)
            self._handle_critical_error(e, batch_processor)
        finally:
            logger.info("Generation loop finished.")

    @traced(span_name="generation_loop")
    def _inner_generation_loop(self, batch_processor: ContinuousBatchProcessor):
        batch_processor.prepare_next_batch()
        if torch.cuda.is_available() and False:
            if first:
                self.warmup(batch_processor)
                first = False
            try:
                self._graph_replay()
            except Exception as e:
                logger.error(f"Model forward pass failed: {e}", exc_info=True)
                batch_processor.handle_batch_error(e)
                return
        else:
            self._generation_step(batch_processor)

        batch_processor.update_batch()

    @traced(span_name="graph_replay")
    def _graph_replay(self):
        self.graph.replay()
        torch.cuda.synchronize()

    @traced
    def _handle_critical_error(self, error, batch_processor: Optional[ContinuousBatchProcessor]):
        """Handle critical errors that terminate the generation loop."""
        # Signal stop
        self.stop_event.set()

        # Fail pending requests in input queue
        try:
            while True:
                req_data = self.input_queue.get_nowait()
                if batch_processor is not None:
                    batch_processor._handle_request_error(error, getattr(req_data, "request_id", None))
        except queue.Empty:
            pass

        # Fail active requests
        if batch_processor is not None:
            batch_processor.fail_all_requests(error)


class ContinuousMixin:
    """Mixin class for models to add continuous batching capabilities."""

    def init_continuous_batching(
        self, generation_config: Optional[GenerationConfig] = None, max_queue_size: int = 0, streaming: bool = False
    ) -> ContinuousBatchingManager:
        """Initialize a manager for continuous batching inference.

        Args:
            generation_config: Custom generation configuration
            max_queue_size: Maximum size of the input request queue
            streaming: Whether to stream tokens as they are generated

        Returns:
            `ContinuousBatchingManager`: The manager instance to add requests and retrieve results.
        """
        if not hasattr(self, "config") or not hasattr(self, "device") or not hasattr(self, "dtype"):
            raise AttributeError("Model must have 'config', 'device', and 'dtype' attributes.")

        gen_config = generation_config if generation_config is not None else self.generation_config
        if gen_config is None:
            raise ValueError("A GenerationConfig must be provided or set in the model.")

        if gen_config.eos_token_id is None:
            logger.warning("`eos_token_id` not set in GenerationConfig. Setting to -1 (disabled).")
            gen_config.eos_token_id = -1

        # Create and return the manager
        return ContinuousBatchingManager(
            model=self, generation_config=gen_config, max_queue_size=max_queue_size, streaming=streaming
        )

    @traced
    @torch.inference_mode()
    def generate_batch(
        self,
        inputs: List[List[int]],
        generation_config: Optional[GenerationConfig] = None,
        progress_bar: bool = True,
        **kwargs,
    ) -> List[List[int]]:
        """Generate sequences for a batch of prompts using continuous batching.

        Args:
            inputs: List of input token sequences (prompts)
            generation_config: Optional generation configuration
            **kwargs: Additional generation parameters

        Returns:
            `List[List[int]]`: A list containing the generated sequences (including prompt tokens
                                if not handled otherwise) for each input prompt, in the same order.
                                Returns an empty list `[]` for requests that failed.
        """
        if not inputs:
            return []

        # Initialize manager with the batch inputs
        manager = self.init_continuous_batching(generation_config=generation_config)
        results = {}
        num_requests = len(inputs) * generation_config.max_new_tokens
        try:
            with tqdm(
                total=num_requests, disable=(not progress_bar), desc=f"Generating {num_requests} tokens", unit="token"
            ) as pbar:
                manager.add_requests(inputs, **kwargs)
                manager.start()  # we don't want to start before adding all requests
                finished_count = 0
                while finished_count < num_requests:
                    result = manager.get_result(timeout=0.1)
                    if result:
                        req_id = result.request_id
                        results[req_id] = result
                        finished_count += 1
                        pbar.update(1)
                    else:
                        if not manager.is_running():
                            logger.error("Generation thread terminated unexpectedly.")
                            break

        except Exception as e:
            logger.error(f"Error during batch generation: {e}", exc_info=True)
        finally:
            manager.stop(block=True, timeout=5.0)
        return results<|MERGE_RESOLUTION|>--- conflicted
+++ resolved
@@ -753,29 +753,6 @@
         self.cumulative_seqlens_q[:cumq_ptr] = torch.tensor(cumulative_seqlens_q, **self.tensor_metadata)
         self.cumulative_seqlens_k[:cumk_ptr] = torch.tensor(cumulative_seqlens_k, **self.tensor_metadata)
         self.logits_indices[:logits_to_track] = torch.tensor(logits_indices, **self.tensor_metadata)
-<<<<<<< HEAD
-        # for i in range(len(cumulative_seqlens_q) - 1):
-        #     if (
-        #         cumulative_seqlens_q[i + 1] - cumulative_seqlens_q[i]
-        #         < cumulative_seqlens_k[i + 1] - cumulative_seqlens_k[i]
-        #         and cumulative_seqlens_q[i + 1] - cumulative_seqlens_q[i] >= 1
-        #     ):
-        #         diagonal = cumulative_seqlens_k[i + 1] - (cumulative_seqlens_q[i + 1] - cumulative_seqlens_q[i]) + 1
-        #         diagonal = diagonal - cumulative_seqlens_k[i]
-        #     else:
-        #         diagonal = 1
-        #     query_range = slice(cumulative_seqlens_q[i], cumulative_seqlens_q[i + 1])
-        #     key_range = slice(cumulative_seqlens_k[i], cumulative_seqlens_k[i + 1])
-        #     self.attention_mask[..., query_range, key_range]= torch.triu(
-        #             torch.full(
-        #                 self.attention_mask[..., query_range, key_range].shape,
-        #                 fill_value=torch.finfo(self.model_dtype).min,
-        #                 dtype=self.model_dtype,
-        #                 device=self.model_device,
-        #             ),
-        #             diagonal=diagonal,
-        #         )
-=======
         for i in range(len(cumulative_seqlens_q) - 1):
             if (
                 cumulative_seqlens_q[i + 1] - cumulative_seqlens_q[i]
@@ -797,7 +774,6 @@
                 ),
                 diagonal=diagonal,
             )
->>>>>>> 624e00ee
 
     @traced
     def _allocate_blocks_if_needed(self, state: RequestState, needed_slots: int):
@@ -815,11 +791,7 @@
     @traced
     def update_batch(self):
         """Update request states based on generated tokens."""
-<<<<<<< HEAD
-        out_tokens = self.output_ids.tolist()[0]  # should be the only synch we do
-=======
         out_tokens = self._sync()
->>>>>>> 624e00ee
         finished_request_ids = []
         for i, state in enumerate(self.requests_in_batch):
             req_id = state.request_id
@@ -1102,27 +1074,7 @@
 
             first = True
             while not self.stop_event.is_set() or batch_processor.has_pending_requests():
-<<<<<<< HEAD
-                batch_processor.prepare_next_batch()
-                if torch.cuda.is_available():
-                    if first:
-                        self.warmup(batch_processor)
-                        first = False
-                    try:
-                        # with self.tracer.start_as_current_span("graph_replay"):
-                        self.graph.replay()
-                        torch.cuda.synchronize()
-                    except Exception as e:
-                        logger.error(f"Model forward pass failed: {e}", exc_info=True)
-                        batch_processor.handle_batch_error(e)
-                        continue
-                else:
-                    self._generation_step(batch_processor)
-
-                batch_processor.update_batch()
-=======
                 self._inner_generation_loop(batch_processor)
->>>>>>> 624e00ee
 
         except Exception as e:
             logger.error(f"Error in generation loop: {e}", exc_info=True)
@@ -1133,7 +1085,7 @@
     @traced(span_name="generation_loop")
     def _inner_generation_loop(self, batch_processor: ContinuousBatchProcessor):
         batch_processor.prepare_next_batch()
-        if torch.cuda.is_available() and False:
+        if torch.cuda.is_available():
             if first:
                 self.warmup(batch_processor)
                 first = False
