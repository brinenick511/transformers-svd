--- conflicted
+++ resolved
@@ -115,10 +115,7 @@
         from compressed_tensors.quantization import apply_quantization_config
 
         ct_quantization_config = self.compressor.quantization_config
-<<<<<<< HEAD
-=======
 
->>>>>>> 99f2297e
         if self.run_compressed:
             if not self.is_quantization_compressed:
                 raise ValueError("`run_compressed` is only supported for quantized_compressed models")
