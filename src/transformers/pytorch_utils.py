--- conflicted
+++ resolved
@@ -43,12 +43,7 @@
 _torch_distributed_available = torch.distributed.is_available()
 
 if is_torch_greater_or_equal("2.5") and _torch_distributed_available:
-<<<<<<< HEAD
     pass
-=======
-    from torch.distributed.tensor import Replicate
-    from torch.distributed.tensor.parallel import ColwiseParallel, RowwiseParallel
->>>>>>> 3af425d4
 
 
 def softmax_backward_data(parent, grad_output, output, dim, self):
