--- conflicted
+++ resolved
@@ -428,11 +428,7 @@
         Overwriting the common test as the test is flaky on tiny models
         """
         model = M2M100ForConditionalGeneration.from_pretrained(
-<<<<<<< HEAD
             "facebook/m2m100_418M", attn_implementation="flash_attention_2", torch_dtype=torch.float16
-=======
-            "facebook/m2m100_418M", torch_dtype=torch.float16, attn_implementation="flash_attention_2"
->>>>>>> 555715f4
         ).to(torch_device)
 
         tokenizer = M2M100Tokenizer.from_pretrained("facebook/m2m100_418M", src_lang="fr", tgt_lang="en")
